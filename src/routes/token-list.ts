--- conflicted
+++ resolved
@@ -19,12 +19,8 @@
   avax: 43114,
   gnosis: 100,
   fantom: 250,
-<<<<<<< HEAD
-  kaia: 8217,
-=======
   klaytn: 8217,
-  base: 8453,
->>>>>>> 0fe86616
+  base: 8453
 };
 
 export const geckoChainsMap: { [chain: string]: number } = {
